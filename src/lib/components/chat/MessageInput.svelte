--- conflicted
+++ resolved
@@ -1244,7 +1244,6 @@
 											</Tooltip>
 										{/if}-->
 
-<<<<<<< HEAD
 										{#if !history.currentId || history.messages[history.currentId]?.done == true}
 												<div class=" flex items-center">
 													<Tooltip content={$i18n.t('Send message')}>
@@ -1274,19 +1273,95 @@
 													</Tooltip>
 												</div>
 											<!--{#if prompt === '' && files.length === 0}
-												<div class=" flex items-center">
-													<Tooltip content={$i18n.t('Call')}>
-														<button
-															class=" {webSearchEnabled ||
-															($settings?.webSearch ?? false) === 'always'
-																? 'bg-blue-500 text-white hover:bg-blue-400 '
-																: 'bg-black text-white hover:bg-gray-900 dark:bg-white dark:text-black dark:hover:bg-gray-100'} transition rounded-full p-1.5 self-center"
-															type="button"
-															on:click={async () => {
-																if (selectedModels.length > 1) {
-																	toast.error($i18n.t('Select only one model to call'));
-=======
-										{#if (taskIds && taskIds.length > 0) || (history.currentId && history.messages[history.currentId]?.done != true)}
+											<div class=" flex items-center">
+												<Tooltip content={$i18n.t('Call')}>
+													<button
+														class=" bg-black text-white hover:bg-gray-900 dark:bg-white dark:text-black dark:hover:bg-gray-100 transition rounded-full p-1.5 self-center"
+														type="button"
+														on:click={async () => {
+															if (selectedModels.length > 1) {
+																toast.error($i18n.t('Select only one model to call'));
+
+																return;
+															}
+
+															if ($config.audio.stt.engine === 'web') {
+																toast.error(
+																	$i18n.t('Call feature is not supported when using Web STT engine')
+																);
+
+																return;
+															}
+															// check if user has access to getUserMedia
+															try {
+																let stream = await navigator.mediaDevices.getUserMedia({
+																	audio: true
+																});
+																// If the user grants the permission, proceed to show the call overlay
+
+																if (stream) {
+																	const tracks = stream.getTracks();
+																	tracks.forEach((track) => track.stop());
+																}
+
+																stream = null;
+
+																if ($settings.audio?.tts?.engine === 'browser-kokoro') {
+																	// If the user has not initialized the TTS worker, initialize it
+																	if (!$TTSWorker) {
+																		await TTSWorker.set(
+																			new KokoroWorker({
+																				dtype: $settings.audio?.tts?.engineConfig?.dtype ?? 'fp32'
+																			})
+																		);
+
+																		await $TTSWorker.init();
+																	}
+																}
+
+																showCallOverlay.set(true);
+																showControls.set(true);
+															} catch (err) {
+																// If the user denies the permission or an error occurs, show an error message
+																toast.error(
+																	$i18n.t('Permission denied when accessing media devices')
+																);
+															}
+														}}
+														aria-label="Call"
+													>
+														<Headphone className="size-5" />
+													</button>
+												</Tooltip>
+											</div>
+										{:else}
+											<div class=" flex items-center">
+												<Tooltip content={$i18n.t('Send message')}>
+													<button
+														id="send-message-button"
+														class="{!(prompt === '' && files.length === 0)
+															? 'bg-black text-white hover:bg-gray-900 dark:bg-white dark:text-black dark:hover:bg-gray-100 '
+															: 'text-white bg-gray-200 dark:text-gray-900 dark:bg-gray-700 disabled'} transition rounded-full p-1.5 self-center"
+														type="submit"
+														disabled={prompt === '' && files.length === 0}
+													>
+														<svg
+															xmlns="http://www.w3.org/2000/svg"
+															viewBox="0 0 16 16"
+															fill="currentColor"
+															class="size-5"
+														>
+															<path
+																fill-rule="evenodd"
+																d="M8 14a.75.75 0 0 1-.75-.75V4.56L4.03 7.78a.75.75 0 0 1-1.06-1.06l4.5-4.5a.75.75 0 0 1 1.06 0l4.5 4.5a.75.75 0 0 1-1.06 1.06L8.75 4.56v8.69A.75.75 0 0 1 8 14Z"
+																clip-rule="evenodd"
+																/>
+															</svg>
+														</button>
+													</Tooltip>
+												</div>
+											{/if}-->
+										{:else}
 											<div class=" flex items-center">
 												<Tooltip content={$i18n.t('Stop')}>
 													<button
@@ -1310,134 +1385,6 @@
 													</button>
 												</Tooltip>
 											</div>
-										{:else if prompt === '' && files.length === 0}
-											<div class=" flex items-center">
-												<Tooltip content={$i18n.t('Call')}>
-													<button
-														class=" bg-black text-white hover:bg-gray-900 dark:bg-white dark:text-black dark:hover:bg-gray-100 transition rounded-full p-1.5 self-center"
-														type="button"
-														on:click={async () => {
-															if (selectedModels.length > 1) {
-																toast.error($i18n.t('Select only one model to call'));
->>>>>>> aca37f59
-
-																return;
-															}
-
-															if ($config.audio.stt.engine === 'web') {
-																toast.error(
-																	$i18n.t('Call feature is not supported when using Web STT engine')
-																);
-
-																return;
-															}
-															// check if user has access to getUserMedia
-															try {
-																let stream = await navigator.mediaDevices.getUserMedia({
-																	audio: true
-																});
-																// If the user grants the permission, proceed to show the call overlay
-
-																if (stream) {
-																	const tracks = stream.getTracks();
-																	tracks.forEach((track) => track.stop());
-																}
-
-																stream = null;
-
-																if ($settings.audio?.tts?.engine === 'browser-kokoro') {
-																	// If the user has not initialized the TTS worker, initialize it
-																	if (!$TTSWorker) {
-																		await TTSWorker.set(
-																			new KokoroWorker({
-																				dtype: $settings.audio?.tts?.engineConfig?.dtype ?? 'fp32'
-																			})
-																		);
-
-																		await $TTSWorker.init();
-																	}
-																}
-<<<<<<< HEAD
-															}}
-															aria-label="Call"
-														>
-															<Headphone className="size-5" />
-														</button>
-													</Tooltip>
-												</div>
-											{:else}
-												<div class=" flex items-center">
-													<Tooltip content={$i18n.t('Send message')}>
-														<button
-															id="send-message-button"
-															class="{!(prompt === '' && files.length === 0)
-																? webSearchEnabled || ($settings?.webSearch ?? false) === 'always'
-																	? 'bg-blue-500 text-white hover:bg-blue-400 '
-																	: 'bg-black text-white hover:bg-gray-900 dark:bg-white dark:text-black dark:hover:bg-gray-100 '
-																: 'text-white bg-gray-200 dark:text-gray-900 dark:bg-gray-700 disabled'} transition rounded-full p-1.5 self-center"
-															type="submit"
-															disabled={prompt === '' && files.length === 0}
-														>
-															<svg
-																xmlns="http://www.w3.org/2000/svg"
-																viewBox="0 0 16 16"
-																fill="currentColor"
-																class="size-5"
-															>
-																<path
-																	fill-rule="evenodd"
-																	d="M8 14a.75.75 0 0 1-.75-.75V4.56L4.03 7.78a.75.75 0 0 1-1.06-1.06l4.5-4.5a.75.75 0 0 1 1.06 0l4.5 4.5a.75.75 0 0 1-1.06 1.06L8.75 4.56v8.69A.75.75 0 0 1 8 14Z"
-																	clip-rule="evenodd"
-																/>
-															</svg>
-														</button>
-													</Tooltip>
-												</div>
-											{/if}-->
-=======
-
-																showCallOverlay.set(true);
-																showControls.set(true);
-															} catch (err) {
-																// If the user denies the permission or an error occurs, show an error message
-																toast.error(
-																	$i18n.t('Permission denied when accessing media devices')
-																);
-															}
-														}}
-														aria-label="Call"
-													>
-														<Headphone className="size-5" />
-													</button>
-												</Tooltip>
-											</div>
->>>>>>> aca37f59
-										{:else}
-											<div class=" flex items-center">
-												<Tooltip content={$i18n.t('Send message')}>
-													<button
-														id="send-message-button"
-														class="{!(prompt === '' && files.length === 0)
-															? 'bg-black text-white hover:bg-gray-900 dark:bg-white dark:text-black dark:hover:bg-gray-100 '
-															: 'text-white bg-gray-200 dark:text-gray-900 dark:bg-gray-700 disabled'} transition rounded-full p-1.5 self-center"
-														type="submit"
-														disabled={prompt === '' && files.length === 0}
-													>
-														<svg
-															xmlns="http://www.w3.org/2000/svg"
-															viewBox="0 0 16 16"
-															fill="currentColor"
-															class="size-5"
-														>
-															<path
-																fill-rule="evenodd"
-																d="M8 14a.75.75 0 0 1-.75-.75V4.56L4.03 7.78a.75.75 0 0 1-1.06-1.06l4.5-4.5a.75.75 0 0 1 1.06 0l4.5 4.5a.75.75 0 0 1-1.06 1.06L8.75 4.56v8.69A.75.75 0 0 1 8 14Z"
-																clip-rule="evenodd"
-															/>
-														</svg>
-													</button>
-												</Tooltip>
-											</div>
 										{/if}
 									</div>
 								</div>
