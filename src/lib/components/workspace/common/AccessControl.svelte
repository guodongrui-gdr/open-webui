--- conflicted
+++ resolved
@@ -145,15 +145,10 @@
 						}
 					}}
 				>
-<<<<<<< HEAD
-					<option class=" text-gray-700" value="private" selected>私人</option>
-					<option class=" text-gray-700" value="public" selected>公共</option>
-=======
 					<option class=" text-gray-700" value="private" selected>{$i18n.t('Private')}</option>
 					{#if allowPublic}
 						<option class=" text-gray-700" value="public" selected>{$i18n.t('Public')}</option>
 					{/if}
->>>>>>> aca37f59
 				</select>
 
 				<div class=" text-xs text-gray-400 font-medium">
