--- conflicted
+++ resolved
@@ -39,13 +39,8 @@
 	import Markdown from '../chat/Messages/Markdown.svelte';
 	import Image from './Image.svelte';
 
-<<<<<<< HEAD
 	export let open = true;
 	export let id = '';
-=======
-	export let open = false;
-
->>>>>>> aca37f59
 	export let className = '';
 	export let buttonClassName =
 		'w-fit text-gray-500 hover:text-gray-700 dark:hover:text-gray-300 transition';
