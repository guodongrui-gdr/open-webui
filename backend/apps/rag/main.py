--- conflicted
+++ resolved
@@ -93,11 +93,8 @@
     CHUNK_OVERLAP,
     RAG_TEMPLATE,
     ENABLE_RAG_LOCAL_WEB_FETCH,
-<<<<<<< HEAD
+    YOUTUBE_LOADER_LANGUAGE,
     RAG_WEB_SEARCH_CONCURRENT_REQUESTS,
-=======
-    YOUTUBE_LOADER_LANGUAGE,
->>>>>>> 9a957670
 )
 
 from constants import ERROR_MESSAGES
