--- conflicted
+++ resolved
@@ -4,11 +4,8 @@
 import time
 import traceback
 import uuid
-<<<<<<< HEAD
 from concurrent.futures import ThreadPoolExecutor
-=======
 from fnmatch import fnmatch
->>>>>>> aca37f59
 from pathlib import Path
 from typing import Optional, Tuple, List
 from urllib.parse import quote
